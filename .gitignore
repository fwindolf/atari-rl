.ipynb_checkpoints/
__pycache__
<<<<<<< HEAD
**/__pycache__
.pyc
=======
*/__pycache__
.pyc
.log
>>>>>>> b8f24a9a
<|MERGE_RESOLUTION|>--- conflicted
+++ resolved
@@ -1,10 +1,5 @@
 .ipynb_checkpoints/
 __pycache__
-<<<<<<< HEAD
 **/__pycache__
 .pyc
-=======
-*/__pycache__
-.pyc
-.log
->>>>>>> b8f24a9a
+.log